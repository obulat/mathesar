import json
import pytest
from unittest.mock import patch

from sqlalchemy_filters.exceptions import (
    BadFilterFormat, FilterFieldNotFound,
    BadSortFormat, SortFieldNotFound,
)

from db import records
from db.records import BadGroupFormat, GroupFieldNotFound


def test_record_list(create_table, client):
    """
    Desired format:
    {
        "count": 25,
        "results": [
            {
                "mathesar_id": 1,
                "Center": "NASA Kennedy Space Center",
                "Status": "Application",
                "Case Number": "KSC-12871",
                "Patent Number": "0",
                "Application SN": "13/033,085",
                "Title": "Polyimide Wire Insulation Repair System",
                "Patent Expiration Date": ""
            },
            {
                "mathesar_id": 2,
                "Center": "NASA Ames Research Center",
                "Status": "Issued",
                "Case Number": "ARC-14048-1",
                "Patent Number": "5694939",
                "Application SN": "08/543,093",
                "Title": "Autogenic-Feedback Training Exercise Method & System",
                "Patent Expiration Date": "10/03/2015"
            },
            etc.
        ]
    }
    """
    table_name = 'NASA Record List'
    table = create_table(table_name)

    response = client.get(f'/api/v0/tables/{table.id}/records/')
    response_data = response.json()
    record_data = response_data['results'][0]

    assert response.status_code == 200
    assert response_data['count'] == 1393
    assert len(response_data['results']) == 50
    for column_name in table.sa_column_names:
        assert column_name in record_data


def test_record_list_filter(create_table, client):
    table_name = 'NASA Record List Filter'
    table = create_table(table_name)

    filter_list = [
        {'or': [
            {'and': [
                {'field': 'Center', 'op': '==', 'value': 'NASA Ames Research Center'},
                {'field': 'Case Number', 'op': '==', 'value': 'ARC-14048-1'}
            ]},
            {'and': [
                {'field': 'Center', 'op': '==', 'value': 'NASA Kennedy Space Center'},
                {'field': 'Case Number', 'op': '==', 'value': 'KSC-12871'}
            ]}
        ]}
    ]
    json_filter_list = json.dumps(filter_list)

    with patch.object(
        records, "get_records", side_effect=records.get_records
    ) as mock_infer:
        response = client.get(
            f'/api/v0/tables/{table.id}/records/?filters={json_filter_list}'
        )
        response_data = response.json()

    assert response.status_code == 200
    assert response_data['count'] == 2
    assert len(response_data['results']) == 2
<<<<<<< HEAD
=======

>>>>>>> a6267e05
    assert mock_infer.call_args is not None
    assert mock_infer.call_args[1]['filters'] == filter_list


def test_record_list_sort(create_table, client):
    table_name = 'NASA Record List Order'
    table = create_table(table_name)

    order_by = [
        {'field': 'Center', 'direction': 'desc'},
        {'field': 'Case Number', 'direction': 'asc'},
    ]
    json_order_by = json.dumps(order_by)

    with patch.object(
        records, "get_records", side_effect=records.get_records
    ) as mock_infer:
        response = client.get(
            f'/api/v0/tables/{table.id}/records/?order_by={json_order_by}'
        )
        response_data = response.json()

    assert response.status_code == 200
    assert response_data['count'] == 1393
    assert len(response_data['results']) == 50

    assert mock_infer.call_args is not None
    assert mock_infer.call_args[1]['order_by'] == order_by


def _test_record_list_group(table, client, group_count_by, expected_groups):
    order_by = [
        {'field': 'Center', 'direction': 'desc'},
        {'field': 'Case Number', 'direction': 'asc'},
    ]
    json_order_by = json.dumps(order_by)
    json_group_count_by = json.dumps(group_count_by)
    query_str = f'group_count_by={json_group_count_by}&order_by={json_order_by}'

    with patch.object(
        records, "get_group_counts", side_effect=records.get_group_counts
    ) as mock_infer:
        response = client.get(f'/api/v0/tables/{table.id}/records/?{query_str}')
        response_data = response.json()

    assert response.status_code == 200
    assert response_data['count'] == 1393
    assert len(response_data['results']) == 50

    assert 'group_count' in response_data
    assert response_data['group_count']['group_count_by'] == group_count_by
    assert 'results' in response_data['group_count']
    assert 'values' in response_data['group_count']['results'][0]
    assert 'count' in response_data['group_count']['results'][0]

    results = response_data['group_count']['results']
    returned_groups = {tuple(group['values']) for group in results}
    for expected_group in expected_groups:
        assert expected_group in returned_groups

    assert mock_infer.call_args is not None
    assert mock_infer.call_args[0][2] == group_count_by


def test_record_list_group_single_column(create_table, client):
    table_name = 'NASA Record List Group Single'
    table = create_table(table_name)
    group_count_by = ['Center']
    expected_groups = [
        ('NASA Marshall Space Flight Center',),
        ('NASA Stennis Space Center',)
    ]
    _test_record_list_group(table, client, group_count_by, expected_groups)


def test_record_list_group_multi_column(create_table, client):
    table_name = 'NASA Record List Group Multi'
    table = create_table(table_name)
    group_count_by = ['Center', 'Status']
    expected_groups = [
        ('NASA Marshall Space Flight Center', 'Issued'),
        ('NASA Stennis Space Center', 'Issued'),
    ]
    _test_record_list_group(table, client, group_count_by, expected_groups)


def test_record_list_pagination_limit(create_table, client):
    table_name = 'NASA Record List Pagination Limit'
    table = create_table(table_name)

    response = client.get(f'/api/v0/tables/{table.id}/records/?limit=5')
    response_data = response.json()
    record_data = response_data['results'][0]

    assert response.status_code == 200
    assert response_data['count'] == 1393
    assert len(response_data['results']) == 5
    for column_name in table.sa_column_names:
        assert column_name in record_data


def test_record_list_pagination_offset(create_table, client):
    table_name = 'NASA Record List Pagination Offset'
    table = create_table(table_name)

    response_1 = client.get(f'/api/v0/tables/{table.id}/records/?limit=5&offset=5')
    response_1_data = response_1.json()
    record_1_data = response_1_data['results'][0]
    response_2 = client.get(f'/api/v0/tables/{table.id}/records/?limit=5&offset=10')
    response_2_data = response_2.json()
    record_2_data = response_2_data['results'][0]

    assert response_1.status_code == 200
    assert response_2.status_code == 200
    assert response_1_data['count'] == 1393
    assert response_2_data['count'] == 1393
    assert len(response_1_data['results']) == 5
    assert len(response_2_data['results']) == 5

    assert record_1_data['mathesar_id'] != record_2_data['mathesar_id']
    assert record_1_data['Case Number'] != record_2_data['Case Number']
    assert record_1_data['Patent Number'] != record_2_data['Patent Number']
    assert record_1_data['Application SN'] != record_2_data['Application SN']


def test_record_detail(create_table, client):
    table_name = 'NASA Record Detail'
    table = create_table(table_name)
    record_id = 1
    record = table.get_record(record_id)

    response = client.get(f'/api/v0/tables/{table.id}/records/{record_id}/')
    record_data = response.json()
    record_as_dict = record._asdict()

    assert response.status_code == 200
    for column_name in table.sa_column_names:
        assert column_name in record_data
        assert record_as_dict[column_name] == record_data[column_name]


def test_record_create(create_table, client):
    table_name = 'NASA Record Create'
    table = create_table(table_name)
    records = table.get_records()
    original_num_records = len(records)

    data = {
        'Center': 'NASA Example Space Center',
        'Status': 'Application',
        'Case Number': 'ESC-0000',
        'Patent Number': '01234',
        'Application SN': '01/000,001',
        'Title': 'Example Patent Name',
        'Patent Expiration Date': ''
    }
    response = client.post(f'/api/v0/tables/{table.id}/records/', data=data)
    record_data = response.json()

    assert response.status_code == 201
    assert len(table.get_records()) == original_num_records + 1
    for column_name in table.sa_column_names:
        assert column_name in record_data
        if column_name in data:
            assert data[column_name] == record_data[column_name]


def test_record_partial_update(create_table, client):
    table_name = 'NASA Record Patch'
    table = create_table(table_name)
    records = table.get_records()
    record_id = records[0]['mathesar_id']

    original_response = client.get(f'/api/v0/tables/{table.id}/records/{record_id}/')
    original_data = original_response.json()

    data = {
        'Center': 'NASA Example Space Center',
        'Status': 'Example',
    }
    response = client.patch(f'/api/v0/tables/{table.id}/records/{record_id}/', data=data)
    record_data = response.json()

    assert response.status_code == 200
    for column_name in table.sa_column_names:
        assert column_name in record_data
        if column_name in data and column_name not in ['Center', 'Status']:
            assert original_data[column_name] == record_data[column_name]
        elif column_name == 'Center':
            assert original_data[column_name] != record_data[column_name]
            assert record_data[column_name] == 'NASA Example Space Center'
        elif column_name == 'Status':
            assert original_data[column_name] != record_data[column_name]
            assert record_data[column_name] == 'Example'


def test_record_delete(create_table, client):
    table_name = 'NASA Record Delete'
    table = create_table(table_name)
    records = table.get_records()
    original_num_records = len(records)
    record_id = records[0]['mathesar_id']

    response = client.delete(f'/api/v0/tables/{table.id}/records/{record_id}/')
    assert response.status_code == 204
    assert len(table.get_records()) == original_num_records - 1


def test_record_update(create_table, client):
    table_name = 'NASA Record Put'
    table = create_table(table_name)
    records = table.get_records()
    record_id = records[0]['mathesar_id']

    data = {
        'Center': 'NASA Example Space Center',
        'Status': 'Example',
    }
    response = client.put(f'/api/v0/tables/{table.id}/records/{record_id}/', data=data)
    assert response.status_code == 405
    assert response.json()['detail'] == 'Method "PUT" not allowed.'


def test_record_404(create_table, client):
    table_name = 'NASA Record 404'
    table = create_table(table_name)
    records = table.get_records()
    record_id = records[0]['mathesar_id']

    client.delete(f'/api/v0/tables/{table.id}/records/{record_id}/')
    response = client.get(f'/api/v0/tables/{table.id}/records/{record_id}/')
    assert response.status_code == 404
    assert response.json()['detail'] == 'Not found.'


@pytest.mark.parametrize("exception", [BadFilterFormat, FilterFieldNotFound])
def test_record_list_filter_exceptions(create_table, client, exception):
    table_name = f"NASA Record List {exception.__name__}"
    table = create_table(table_name)
    filter_list = json.dumps([{"field": "Center", "op": "is_null"}])
    with patch.object(records, "get_records", side_effect=exception):
        response = client.get(
            f'/api/v0/tables/{table.id}/records/?filters={filter_list}'
        )
        response_data = response.json()
    assert response.status_code == 400
    assert len(response_data) == 1
    assert "filters" in response_data


@pytest.mark.parametrize("exception", [BadSortFormat, SortFieldNotFound])
def test_record_list_sort_exceptions(create_table, client, exception):
    table_name = f"NASA Record List {exception.__name__}"
    table = create_table(table_name)
    order_by = json.dumps([{"field": "Center", "direction": "desc"}])
    with patch.object(records, "get_records", side_effect=exception):
        response = client.get(
            f'/api/v0/tables/{table.id}/records/?order_by={order_by}'
        )
        response_data = response.json()
    assert response.status_code == 400
    assert len(response_data) == 1
    assert "order_by" in response_data


@pytest.mark.parametrize("exception", [BadGroupFormat, GroupFieldNotFound])
def test_record_list_group_exceptions(create_table, client, exception):
    table_name = f"NASA Record List {exception.__name__}"
    table = create_table(table_name)
    group_by = json.dumps(["Center"])
    with patch.object(records, "get_group_counts", side_effect=exception):
        response = client.get(
            f'/api/v0/tables/{table.id}/records/?group_count_by={group_by}'
        )
        response_data = response.json()
    assert response.status_code == 400
    assert len(response_data) == 1
    assert "group_count_by" in response_data<|MERGE_RESOLUTION|>--- conflicted
+++ resolved
@@ -84,10 +84,6 @@
     assert response.status_code == 200
     assert response_data['count'] == 2
     assert len(response_data['results']) == 2
-<<<<<<< HEAD
-=======
-
->>>>>>> a6267e05
     assert mock_infer.call_args is not None
     assert mock_infer.call_args[1]['filters'] == filter_list
 
