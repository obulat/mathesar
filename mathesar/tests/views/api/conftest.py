import pytest
from rest_framework.test import APIClient
from sqlalchemy import Column, String, MetaData, text
from sqlalchemy import Table as SATable
from django.core.files import File

from db.types import base, install
from db.schemas import create_schema, get_schema_oid_from_name
from db.tables import get_oid_from_table
from mathesar.models import Schema, Table, DataFile

from mathesar.database.base import create_mathesar_engine
from mathesar.imports.csv import create_table_from_csv

TEST_SCHEMA = 'import_csv_schema'
PATENT_SCHEMA = 'Patents'
NASA_TABLE = 'NASA Schema List'


@pytest.fixture
def client():
    return APIClient()


def _create_schema(engine, schema_name, test_db_name):
    create_schema(schema_name, engine)
    schema_oid = get_schema_oid_from_name(schema_name, engine)
    return Schema.objects.create(oid=schema_oid, database=test_db_name)


@pytest.fixture
def create_table(engine, csv_filename, test_db_name):
    """
    Creates a table factory, making sure to track and clean up new schemas
    """
    function_schemas = {}
    with open(csv_filename, 'rb') as csv_file:
        data_file = DataFile.objects.create(file=File(csv_file))

    def _create_table(table_name, schema='Patents'):
        if schema in function_schemas:
            schema_model = function_schemas[schema]
        else:
            schema_model = _create_schema(engine, schema, test_db_name)
            function_schemas[schema] = schema_model
        return create_table_from_csv(data_file, table_name, schema_model)

    yield _create_table

    for schema in function_schemas:
        with engine.begin() as conn:
            conn.execute(text(f'DROP SCHEMA "{schema}" CASCADE;'))


@pytest.fixture
def patent_schema(test_db_model):
    engine = create_mathesar_engine(test_db_model.name)
    install.install_mathesar_on_database(engine)
    with engine.begin() as conn:
        conn.execute(text(f'DROP SCHEMA IF EXISTS "{PATENT_SCHEMA}" CASCADE;'))
<<<<<<< HEAD
    create_schema(PATENT_SCHEMA, engine)
    schema_oid = get_schema_oid_from_name(PATENT_SCHEMA, engine)
    yield Schema.objects.create(oid=schema_oid, database=test_db_model)
=======
    yield _create_schema(engine, PATENT_SCHEMA, test_db_name)
>>>>>>> 0d7bf2e3
    with engine.begin() as conn:
        conn.execute(text(f'DROP SCHEMA "{PATENT_SCHEMA}" CASCADE;'))
        conn.execute(text(f'DROP SCHEMA {base.SCHEMA} CASCADE;'))


@pytest.fixture
def empty_nasa_table(patent_schema):
    engine = create_mathesar_engine(patent_schema.database.name)
    db_table = SATable(
        NASA_TABLE, MetaData(bind=engine), Column('nasa_col1', String), schema=patent_schema.name
    )
    db_table.create()
    db_table_oid = get_oid_from_table(db_table.name, db_table.schema, engine)
    table = Table.objects.create(oid=db_table_oid, schema=patent_schema)
    return table


@pytest.fixture
def table_for_reflection(test_db_name):
    engine = create_mathesar_engine(test_db_name)
    schema_name = 'a_new_schema'
    table_name = 'a_new_table'
    with engine.begin() as conn:
        conn.execute(text(f'CREATE SCHEMA {schema_name};'))
    with engine.begin() as conn:
        conn.execute(
            text(
                f'CREATE TABLE {schema_name}.{table_name}'
                f' (id INTEGER, name VARCHAR);'
            )
        )
    yield schema_name, table_name, engine
    with engine.begin() as conn:
        conn.execute(text(f'DROP SCHEMA {schema_name} CASCADE;'))<|MERGE_RESOLUTION|>--- conflicted
+++ resolved
@@ -22,14 +22,14 @@
     return APIClient()
 
 
-def _create_schema(engine, schema_name, test_db_name):
+def _create_schema(engine, schema_name, test_db_model):
     create_schema(schema_name, engine)
     schema_oid = get_schema_oid_from_name(schema_name, engine)
-    return Schema.objects.create(oid=schema_oid, database=test_db_name)
+    return Schema.objects.create(oid=schema_oid, database=test_db_model)
 
 
 @pytest.fixture
-def create_table(engine, csv_filename, test_db_name):
+def create_table(engine, csv_filename, test_db_model):
     """
     Creates a table factory, making sure to track and clean up new schemas
     """
@@ -41,7 +41,7 @@
         if schema in function_schemas:
             schema_model = function_schemas[schema]
         else:
-            schema_model = _create_schema(engine, schema, test_db_name)
+            schema_model = _create_schema(engine, schema, test_db_model)
             function_schemas[schema] = schema_model
         return create_table_from_csv(data_file, table_name, schema_model)
 
@@ -58,13 +58,7 @@
     install.install_mathesar_on_database(engine)
     with engine.begin() as conn:
         conn.execute(text(f'DROP SCHEMA IF EXISTS "{PATENT_SCHEMA}" CASCADE;'))
-<<<<<<< HEAD
-    create_schema(PATENT_SCHEMA, engine)
-    schema_oid = get_schema_oid_from_name(PATENT_SCHEMA, engine)
-    yield Schema.objects.create(oid=schema_oid, database=test_db_model)
-=======
-    yield _create_schema(engine, PATENT_SCHEMA, test_db_name)
->>>>>>> 0d7bf2e3
+    yield _create_schema(engine, PATENT_SCHEMA, test_db_model)
     with engine.begin() as conn:
         conn.execute(text(f'DROP SCHEMA "{PATENT_SCHEMA}" CASCADE;'))
         conn.execute(text(f'DROP SCHEMA {base.SCHEMA} CASCADE;'))
