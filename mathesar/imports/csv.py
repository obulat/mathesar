--- conflicted
+++ resolved
@@ -5,12 +5,8 @@
 from mathesar.database.base import create_mathesar_engine
 from mathesar.database.utils import get_database_key
 from mathesar.models import Table, Schema
-<<<<<<< HEAD
 from db import tables, records, schemas
-=======
 from mathesar.errors import InvalidTableError
-from db import tables, records
->>>>>>> 6963e4d6
 
 ALLOWED_DELIMITERS = ",\t:| "
 SAMPLE_SIZE = 20000
@@ -107,13 +103,6 @@
     return table
 
 
-<<<<<<< HEAD
-def create_db_table_from_data_file(data_file, name, schema, engine):
-    csv_filename = data_file.file.path
-    with open(csv_filename, 'rb') as csv_file:
-        csv_reader = get_csv_reader(csv_file)
-        column_names = csv_reader.fieldnames
-=======
 def create_db_table_from_data_file(data_file, name, schema):
     engine = create_mathesar_engine(schema.database)
     sv_filename = data_file.file.path
@@ -122,7 +111,6 @@
     with open(sv_filename, 'rb') as sv_file:
         sv_reader = get_sv_reader(sv_file, dialect=dialect)
         column_names = sv_reader.fieldnames
->>>>>>> 6963e4d6
         table = tables.create_string_column_table(
             name=name,
             schema=schema.name,
@@ -138,7 +126,7 @@
 
 def create_table_from_csv(data_file, name, schema):
     engine = create_mathesar_engine(schema.database)
-    db_table = create_db_table_from_data_file(data_file, name, schema, engine)
+    db_table = create_db_table_from_data_file(data_file, name, schema)
     db_table_oid = tables.get_oid_from_table(db_table.name, db_table.schema, engine)
     table, _ = Table.objects.get_or_create(oid=db_table_oid, schema=schema)
     data_file.table_imported_to = table
