--- conflicted
+++ resolved
@@ -267,7 +267,6 @@
     check_table_response(response_table, table, table_name)
 
 
-<<<<<<< HEAD
 def test_table_create_without_datafile(client, schema):
     num_tables = Table.objects.count()
     table_name = 'test_table_no_file'
@@ -303,7 +302,8 @@
     assert len(table.sa_columns) == 1  # only the internal `mathesar_id` column
     assert len(table.get_records()) == 0
     check_table_response(response_table, table, table_name)
-=======
+
+    
 def test_table_partial_update(create_table, client):
     table_name = 'NASA Table Partial Update'
     new_table_name = 'NASA Table Partial Update New'
@@ -353,7 +353,6 @@
     response_table = response.json()
     assert response.status_code == 200
     assert response_table['has_dependencies'] is True
->>>>>>> 97676888
 
 
 def test_table_404(client):
