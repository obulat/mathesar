from unittest.mock import patch
from django.core.cache import cache
from sqlalchemy import text
from db.schemas import get_mathesar_schemas
from mathesar.database.base import create_mathesar_engine
from mathesar.models import Schema
from mathesar import models
from mathesar.views import api
from mathesar.utils.schemas import create_schema_and_object


def check_schema_response(response_schema, schema, schema_name, test_db_name,
                          len_tables=1, check_schema_objects=True):
    assert response_schema['id'] == schema.id
    assert response_schema['name'] == schema_name
    assert response_schema['database'] == test_db_name
    assert len(response_schema['tables']) == len_tables
    if len_tables > 0:
        response_table = response_schema['tables'][0]
        assert 'id' in response_table
        response_table_id = response_table['id']
        assert 'name' in response_table
        assert response_table['url'].startswith('http')
        assert response_table['url'].endswith(f'/api/v0/tables/{response_table_id}/')
    if check_schema_objects:
        assert schema_name in get_mathesar_schemas(create_mathesar_engine(test_db_name))


def test_schema_list(client, patent_schema, empty_nasa_table):
    cache.clear()
    response = client.get('/api/v0/schemas/')
    response_data = response.json()
    response_schema = [
        s for s in response_data['results'] if s['name'] != 'public'
    ][0]

    assert response.status_code == 200
    assert response_data['count'] == 2
    assert len(response_data['results']) == 2
    check_schema_response(response_schema, patent_schema, patent_schema.name, patent_schema.database)


def test_schema_list_filter(client, monkeypatch):
    schema_params = [("schema_1", "database_1"), ("schema_2", "database_2"),
                     ("schema_3", "database_3"), ("schema_1", "database_3")]

    def mock_get_name_from_oid(oid, engine):
        return schema_params[oid][0]

    monkeypatch.setattr(models.schemas, "get_schema_name_from_oid", mock_get_name_from_oid)
    monkeypatch.setattr(models, "create_mathesar_engine", lambda x: x)
    monkeypatch.setattr(api, "reflect_schemas_from_database", lambda x: None)

    schemas = {
        (schema_params[i][0], schema_params[i][1]): Schema.objects.create(
            oid=i, database=schema_params[i][1]
        )
        for i in range(len(schema_params))
    }

    names = ["schema_1", "schema_3"]
    names_query = ",".join(names)
    databases = ["database_2", "database_3"]
    database_query = ",".join(databases)
    query = f"name={names_query}&database={database_query}"

    response = client.get(f'/api/v0/schemas/?{query}')
    response_data = response.json()
    response_schemas = response_data['results']

    assert response.status_code == 200
    assert response_data['count'] == 2
    assert len(response_data['results']) == 2

    response_schemas = {(schema["name"], schema["database"]): schema
                        for schema in response_schemas}
    for name in names:
        for database in databases:
            query_tuple = (name, database)
            if query_tuple not in schemas:
                continue
            schema = schemas[query_tuple]
            response_schema = response_schemas[query_tuple]
            check_schema_response(response_schema, schema, schema.name, schema.database,
                                  len_tables=0, check_schema_objects=False)


def test_schema_detail(create_table, client, test_db_name):
    """
    Desired format:
    One item in the results list in the schema list view, see above.
    """
    create_table('NASA Schema Detail')

    schema = Schema.objects.get()
    response = client.get(f'/api/v0/schemas/{schema.id}/')
    response_schema = response.json()
    assert response.status_code == 200
    check_schema_response(response_schema, schema, 'Patents', test_db_name)


def test_schema_404(create_table, client):
    response = client.get('/api/v0/schemas/3000/')
    assert response.status_code == 404
    assert response.json()['detail'] == 'Not found.'


def test_schema_create(client, test_db_name):
    num_schemas = Schema.objects.count()

    data = {
        'name': 'Test Schema',
        'database': test_db_name
    }
    response = client.post('/api/v0/schemas/', data=data)
    response_schema = response.json()
    schema = Schema.objects.get(id=response_schema['id'])

    assert response.status_code == 201
    assert Schema.objects.count() == num_schemas + 1
    check_schema_response(response_schema, schema, 'Test Schema', test_db_name, 0)


def test_schema_update(client, test_db_name):
    schema = create_schema_and_object('foo', test_db_name)
    data = {
        'name': 'blah'
    }
    response = client.put(f'/api/v0/schemas/{schema.id}/', data=data)
    assert response.status_code == 405
    assert response.json()['detail'] == 'Method "PUT" not allowed.'


def test_schema_partial_update(client, test_db_name):
    schema = create_schema_and_object('bar', test_db_name)
    data = {
        'name': 'blah'
    }
    response = client.patch(f'/api/v0/schemas/{schema.id}/', data=data)
    assert response.status_code == 405
    assert response.json()['detail'] == 'Method "PATCH" not allowed.'


def test_schema_delete(client, test_db_name):
    schema = create_schema_and_object('baz', test_db_name)
    response = client.delete(f'/api/v0/schemas/{schema.id}/')
    assert response.status_code == 405
    assert response.json()['detail'] == 'Method "DELETE" not allowed.'


def test_schema_get_with_reflect_new(client, test_db_name):
    engine = create_mathesar_engine(test_db_name)
    schema_name = 'a_new_schema'
    with engine.begin() as conn:
        conn.execute(text(f'CREATE SCHEMA {schema_name};'))
    cache.clear()
    response = client.get('/api/v0/schemas/')
    # The schema number should only change after the GET request
    response_data = response.json()
    actual_created = [
        schema for schema in response_data['results'] if schema['name'] == schema_name
    ]
    assert len(actual_created) == 1
    with engine.begin() as conn:
        conn.execute(text(f'DROP SCHEMA {schema_name} CASCADE;'))


def test_schema_get_with_reflect_change(client, test_db_name):
    engine = create_mathesar_engine(test_db_name)
    schema_name = 'a_new_schema'
    with engine.begin() as conn:
        conn.execute(text(f'CREATE SCHEMA {schema_name};'))

    cache.clear()
    response = client.get('/api/v0/schemas/')
    response_data = response.json()
    orig_created = [
        schema for schema in response_data['results'] if schema['name'] == schema_name
    ]
    assert len(orig_created) == 1
    orig_id = orig_created[0]['id']
    new_schema_name = 'even_newer_schema'
    with engine.begin() as conn:
        conn.execute(text(f'ALTER SCHEMA {schema_name} RENAME TO {new_schema_name};'))
    cache.clear()
    response = client.get('/api/v0/schemas/')
    response_data = response.json()
    orig_created = [
        schema for schema in response_data['results'] if schema['name'] == schema_name
    ]
    assert len(orig_created) == 0
    modified = [
        schema for schema in response_data['results'] if schema['name'] == new_schema_name
    ]
    modified_id = modified[0]['id']
    assert len(modified) == 1
    assert orig_id == modified_id


<<<<<<< HEAD
def test_schema_create_duplicate(client, test_db_name):
    data = {
        'name': 'Test Duplication Schema',
        'database': test_db_name
    }
    response = client.post('/api/v0/schemas/', data=data)
    assert response.status_code == 201
    response = client.post('/api/v0/schemas/', data=data)
    assert response.status_code == 400
=======
def test_schema_get_with_reflect_delete(client, test_db_name):
    engine = create_mathesar_engine(test_db_name)
    schema_name = 'a_new_schema'
    with engine.begin() as conn:
        conn.execute(text(f'CREATE SCHEMA {schema_name};'))

    cache.clear()
    response = client.get('/api/v0/schemas/')
    response_data = response.json()
    orig_created = [
        schema for schema in response_data['results'] if schema['name'] == schema_name
    ]
    assert len(orig_created) == 1
    with engine.begin() as conn:
        conn.execute(text(f'DROP SCHEMA {schema_name};'))
    cache.clear()
    response = client.get('/api/v0/schemas/')
    response_data = response.json()
    orig_created = [
        schema for schema in response_data['results'] if schema['name'] == schema_name
    ]
    assert len(orig_created) == 0


def test_schema_viewset_sets_cache(client):
    cache.delete(api.DB_REFLECTION_KEY)
    assert not cache.get(api.DB_REFLECTION_KEY)
    client.get('/api/v0/schemas/')
    assert cache.get(api.DB_REFLECTION_KEY)


def test_schema_viewset_checks_cache(client):
    cache.delete(api.DB_REFLECTION_KEY)
    with patch.object(api, 'reflect_schemas_from_database') as mock_reflect:
        client.get('/api/v0/schemas/')
    mock_reflect.assert_called()
>>>>>>> 8c0e784b
<|MERGE_RESOLUTION|>--- conflicted
+++ resolved
@@ -197,7 +197,6 @@
     assert orig_id == modified_id
 
 
-<<<<<<< HEAD
 def test_schema_create_duplicate(client, test_db_name):
     data = {
         'name': 'Test Duplication Schema',
@@ -207,7 +206,8 @@
     assert response.status_code == 201
     response = client.post('/api/v0/schemas/', data=data)
     assert response.status_code == 400
-=======
+
+
 def test_schema_get_with_reflect_delete(client, test_db_name):
     engine = create_mathesar_engine(test_db_name)
     schema_name = 'a_new_schema'
@@ -243,5 +243,4 @@
     cache.delete(api.DB_REFLECTION_KEY)
     with patch.object(api, 'reflect_schemas_from_database') as mock_reflect:
         client.get('/api/v0/schemas/')
-    mock_reflect.assert_called()
->>>>>>> 8c0e784b
+    mock_reflect.assert_called()